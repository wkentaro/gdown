from __future__ import annotations

import os
import subprocess
import sys
import tempfile

from gdown.cached_download import _assert_filehash

here = os.path.dirname(os.path.abspath(__file__))


<<<<<<< HEAD
def _test_cli_with_md5(url_or_id: str, md5: str, options: list[str] = []):
    with tempfile.TemporaryDirectory() as d:
        file = os.path.join(d, "temp")
        cmd = ["gdown", url_or_id, "-O", file, *options]
        subprocess.call(cmd)
        _assert_filehash(path=file, hash=f"md5:{md5}")


def _test_cli_with_content(url_or_id, content):
    with tempfile.TemporaryDirectory() as d:
        file = os.path.join(d, "temp")
        subprocess.call(["gdown", url_or_id, "-O", file])
        with open(file) as f:
=======
def _test_cli_with_md5(url_or_id, md5, options=None):
    with tempfile.NamedTemporaryFile() as f:
        cmd = f"gdown --no-cookies {url_or_id} -O {f.name}"
        if options is not None:
            cmd = f"{cmd} {options}"
        subprocess.call(shlex.split(cmd))
        _assert_filehash(path=f.name, hash=f"md5:{md5}")


def _test_cli_with_content(url_or_id, content):
    with tempfile.NamedTemporaryFile() as f:
        subprocess.call(shlex.split(f"gdown --no-cookies {url_or_id} -O {f.name}"))
        with open(f.name) as f:
>>>>>>> 8ddd2916
            assert f.read() == content


def test_download_from_url_other_than_gdrive():
    url = "https://raw.githubusercontent.com/wkentaro/gdown/3.1.0/gdown/__init__.py"
    md5 = "2a51927dde6b146ce56b4d89ebbb5268"
    _test_cli_with_md5(url_or_id=url, md5=md5)


def test_download_small_file_from_gdrive():
    with open(os.path.join(here, "data/file_ids.csv")) as f:
        file_ids = [file_id.strip() for file_id in f]

    for file_id in file_ids:
        try:
            _test_cli_with_content(url_or_id=file_id, content="spam\n")
            break
        except AssertionError as e:
            print(e, file=sys.stderr)
            continue
    else:
        raise AssertionError(f"Failed to download any of the files: {file_ids}")


def test_download_large_file_from_gdrive():
    with open(os.path.join(here, "data/file_ids_large.csv")) as f:
        file_id_and_md5s = [[x.strip() for x in file_id.split(",")] for file_id in f]

    for file_id, md5 in file_id_and_md5s:
        try:
            _test_cli_with_md5(url_or_id=file_id, md5=md5)
            break
        except AssertionError as e:
            print(e, file=sys.stderr)
            continue
    else:
        file_ids, _ = zip(*file_id_and_md5s)
        raise AssertionError(f"Failed to download any of the files: {file_ids}")


def test_download_and_extract():
    cmd = "gdown --no-cookies https://github.com/wkentaro/gdown/archive/refs/tags/v4.0.0.tar.gz -O - | tar zxvf -"  # noqa: E501
    with tempfile.TemporaryDirectory() as d:
        subprocess.call(cmd, shell=True, cwd=d)
        assert os.path.exists(os.path.join(d, "gdown-4.0.0/gdown/__init__.py"))


def test_download_folder_from_gdrive():
    with open(os.path.join(here, "data/folder_ids.csv")) as f:
        folder_id_and_md5s = [
            [x.strip() for x in folder_id.split(",")] for folder_id in f
        ]

    for folder_id, md5 in folder_id_and_md5s:
        with tempfile.TemporaryDirectory() as d:
<<<<<<< HEAD
            subprocess.call(["gdown", folder_id, "-O", d, "--folder"])
=======
            cmd = f"gdown --no-cookies {folder_id} -O {d} --folder"
            subprocess.call(shlex.split(cmd))
>>>>>>> 8ddd2916

            cmd = "find . -type f -exec md5sum {} \\; | awk '{print $1}' | sort | md5sum | awk '{print $1}'"  # noqa: E501
            md5_actual = (
                subprocess.check_output(cmd, shell=True, cwd=d).decode().strip()
            )
        try:
            assert md5_actual == md5
            break
        except AssertionError as e:
            print(e, file=sys.stderr)
    else:
        file_ids, md5s = zip(*folder_id_and_md5s)
        raise AssertionError(f"Failed to download any of the folders: {file_ids}")


def test_download_a_folder_with_remining_ok_false():
    with tempfile.TemporaryDirectory() as d:
<<<<<<< HEAD
        cmd = [
            "gdown",
            "https://drive.google.com/drive/folders/1gd3xLkmjT8IckN6WtMbyFZvLR4exRIkn",
            "-O",
            d,
            "--folder",
        ]
    assert subprocess.call(cmd) == 1
=======
        cmd = f"gdown --no-cookies https://drive.google.com/drive/folders/1gd3xLkmjT8IckN6WtMbyFZvLR4exRIkn -O {d} --folder"  # noqa: E501
    assert subprocess.call(shlex.split(cmd)) == 1
>>>>>>> 8ddd2916


# def test_download_docs_from_gdrive():
#     file_id = "1TFYNzuZJTgNGzGmjraZ58ZVOh9_YoKeBnU-opWgXQL4"
#     md5 = "6c17d87d3d01405ac5c9bb65ee2d2fc2"
#     _test_cli_with_md5(url_or_id=file_id, md5=md5, options="--format txt")
#
#
# def test_download_spreadsheets_from_gdrive():
#     file_id = "1h6wQX7ATSJDOSWFEjHPmv_nukJzZD_zZ30Jvy6XNiTE"
#     md5 = "5be20dd8a23afa06365714edc24856f3"
#     _test_cli_with_md5(url_or_id=file_id, md5=md5, options="--format pdf")


def test_download_slides_from_gdrive():
    file_id = "13AhW1Z1GYGaiTpJ0Pr2TTXoQivb6jx-a"
    md5 = "96704c6c40e308a68d3842e83a0136b9"
    _test_cli_with_md5(url_or_id=file_id, md5=md5, options=["--format", "pdf"])


def test_download_a_folder_with_file_content_more_than_the_limit():
    url = "https://drive.google.com/drive/folders/1gd3xLkmjT8IckN6WtMbyFZvLR4exRIkn"

    with tempfile.TemporaryDirectory() as d:
<<<<<<< HEAD
        cmd = [
            "gdown",
            url,
            "-O",
            d,
            "--folder",
            "--remaining-ok",
        ]
        subprocess.check_call(cmd)
=======
        cmd = f"gdown --no-cookies {url} -O {d} --folder --remaining-ok"
        subprocess.check_call(shlex.split(cmd))
>>>>>>> 8ddd2916

        filenames = sorted(os.listdir(d))
        for i in range(50):
            assert filenames[i] == f"file_{i:02d}.txt"<|MERGE_RESOLUTION|>--- conflicted
+++ resolved
@@ -10,11 +10,10 @@
 here = os.path.dirname(os.path.abspath(__file__))
 
 
-<<<<<<< HEAD
 def _test_cli_with_md5(url_or_id: str, md5: str, options: list[str] = []):
     with tempfile.TemporaryDirectory() as d:
         file = os.path.join(d, "temp")
-        cmd = ["gdown", url_or_id, "-O", file, *options]
+        cmd = ["gdown", "--no-cookies", url_or_id, "-O", file, *options]
         subprocess.call(cmd)
         _assert_filehash(path=file, hash=f"md5:{md5}")
 
@@ -22,23 +21,8 @@
 def _test_cli_with_content(url_or_id, content):
     with tempfile.TemporaryDirectory() as d:
         file = os.path.join(d, "temp")
-        subprocess.call(["gdown", url_or_id, "-O", file])
+        subprocess.call(["gdown", "--no-cookies", url_or_id, "-O", file])
         with open(file) as f:
-=======
-def _test_cli_with_md5(url_or_id, md5, options=None):
-    with tempfile.NamedTemporaryFile() as f:
-        cmd = f"gdown --no-cookies {url_or_id} -O {f.name}"
-        if options is not None:
-            cmd = f"{cmd} {options}"
-        subprocess.call(shlex.split(cmd))
-        _assert_filehash(path=f.name, hash=f"md5:{md5}")
-
-
-def _test_cli_with_content(url_or_id, content):
-    with tempfile.NamedTemporaryFile() as f:
-        subprocess.call(shlex.split(f"gdown --no-cookies {url_or_id} -O {f.name}"))
-        with open(f.name) as f:
->>>>>>> 8ddd2916
             assert f.read() == content
 
 
@@ -94,12 +78,7 @@
 
     for folder_id, md5 in folder_id_and_md5s:
         with tempfile.TemporaryDirectory() as d:
-<<<<<<< HEAD
-            subprocess.call(["gdown", folder_id, "-O", d, "--folder"])
-=======
-            cmd = f"gdown --no-cookies {folder_id} -O {d} --folder"
-            subprocess.call(shlex.split(cmd))
->>>>>>> 8ddd2916
+            subprocess.call(["gdown", "--no-cookies", folder_id, "-O", d, "--folder"])
 
             cmd = "find . -type f -exec md5sum {} \\; | awk '{print $1}' | sort | md5sum | awk '{print $1}'"  # noqa: E501
             md5_actual = (
@@ -117,19 +96,15 @@
 
 def test_download_a_folder_with_remining_ok_false():
     with tempfile.TemporaryDirectory() as d:
-<<<<<<< HEAD
         cmd = [
             "gdown",
+            "--no-cookies",
             "https://drive.google.com/drive/folders/1gd3xLkmjT8IckN6WtMbyFZvLR4exRIkn",
             "-O",
             d,
             "--folder",
         ]
     assert subprocess.call(cmd) == 1
-=======
-        cmd = f"gdown --no-cookies https://drive.google.com/drive/folders/1gd3xLkmjT8IckN6WtMbyFZvLR4exRIkn -O {d} --folder"  # noqa: E501
-    assert subprocess.call(shlex.split(cmd)) == 1
->>>>>>> 8ddd2916
 
 
 # def test_download_docs_from_gdrive():
@@ -154,9 +129,9 @@
     url = "https://drive.google.com/drive/folders/1gd3xLkmjT8IckN6WtMbyFZvLR4exRIkn"
 
     with tempfile.TemporaryDirectory() as d:
-<<<<<<< HEAD
         cmd = [
             "gdown",
+            "--no-cookies",
             url,
             "-O",
             d,
@@ -164,10 +139,6 @@
             "--remaining-ok",
         ]
         subprocess.check_call(cmd)
-=======
-        cmd = f"gdown --no-cookies {url} -O {d} --folder --remaining-ok"
-        subprocess.check_call(shlex.split(cmd))
->>>>>>> 8ddd2916
 
         filenames = sorted(os.listdir(d))
         for i in range(50):
