--- conflicted
+++ resolved
@@ -121,11 +121,7 @@
     while True:
 
         try:
-<<<<<<< HEAD
-            res = sess.get(url, stream=True, verify=verify)
-=======
-            res = sess.get(url, headers=headers, stream=True)
->>>>>>> bfecc4ac
+            res = sess.get(url, headers=headers, stream=True, verify=verify)
         except requests.exceptions.ProxyError as e:
             print("An error has occurred using proxy:", proxy, file=sys.stderr)
             print(e, file=sys.stderr)
