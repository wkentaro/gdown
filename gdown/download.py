--- conflicted
+++ resolved
@@ -59,24 +59,15 @@
     return url
 
 
-<<<<<<< HEAD
-def get_filename_from_response(res):
-    content_disposition = urllib.parse.unquote(res.headers["Content-Disposition"])
-=======
 def _get_filename_from_response(response):
     content_disposition = urllib.parse.unquote(response.headers["Content-Disposition"])
->>>>>>> 85f73f12
 
     m = re.search(r"filename\*=UTF-8''(.*)", content_disposition)
     if m:
         filename = m.groups()[0]
         return filename.replace(osp.sep, "_")
 
-<<<<<<< HEAD
-    m = re.search("attachment; filename=\"(.*?)\"", content_disposition)
-=======
     m = re.search('attachment; filename="(.*?)"', content_disposition)
->>>>>>> 85f73f12
     if m:
         filename = m.groups()[0]
         return filename
@@ -266,11 +257,7 @@
 
     filename_from_url = None
     if gdrive_file_id and is_gdrive_download_link:
-<<<<<<< HEAD
-        filename_from_url = get_filename_from_response(res)
-=======
         filename_from_url = _get_filename_from_response(response=res)
->>>>>>> 85f73f12
     if filename_from_url is None:
         filename_from_url = osp.basename(url)
 
